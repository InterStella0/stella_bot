from __future__ import annotations

import asyncio
import contextlib
import inspect
import os
import time

from copy import copy
from enum import Enum
from functools import partial
<<<<<<< HEAD
from typing import TYPE_CHECKING, Any, AsyncGenerator, Callable, Coroutine, Dict, Iterable, Optional, Tuple, Type, Union
=======
from typing import (TYPE_CHECKING, Any, AsyncGenerator, Callable, Coroutine,
                    Dict, Iterable, Optional, Tuple, Type, Union, List)
>>>>>>> c8485b3c

import discord

from discord import ui
from discord.ext import commands

from addons.modal import Modal, TextInput
from addons.modal.raw import ResponseModal
from utils.context_managers import UserLock
from utils.menus import ListPageInteractionBase, MenuBase, MenuViewInteractionBase
from utils.useful import StellaEmbed

if TYPE_CHECKING:
    from utils.useful import StellaContext


class BaseButton(ui.Button):
    def __init__(self, *, style: discord.ButtonStyle, selected: Union[int, str], row: int,
                 label: Optional[str] = None, **kwargs: Any):
        super().__init__(style=style, label=label or selected, row=row, **kwargs)
        self.selected = selected

    async def callback(self, interaction: discord.Interaction) -> None:
        raise NotImplementedError


class BaseView(ui.View):
    def reset_timeout(self):
        self.set_timeout(time.monotonic() + self.timeout)

    def set_timeout(self, new_time):
        self._View__timeout_expiry = new_time


class CallbackView(BaseView):
    def __init__(self, *args, **kwargs):
        super().__init__(*args, **kwargs)
        for b in self.children:
            self.wrap(b)

    def wrap(self, b):
        callback = b.callback
        b.callback = partial(self.handle_callback, callback, b)

    async def handle_callback(self, callback, item, interaction):
        pass

    def add_item(self, item: ui.Item) -> None:
        self.wrap(item)
        super().add_item(item)


class ViewButtonIteration(BaseView):
    """A BaseView class that creates arrays of buttons, depending on the data type given on 'args',
        it will accept `mapper` as a dataset"""
    def __init__(self, *args: Any, mapper: Optional[Dict[str, Any]] = None,
                 button: Optional[Type[BaseButton]] = BaseButton, style: Optional[discord.ButtonStyle] = None):
        super().__init__()
        self.mapper = mapper
        for c, button_row in enumerate(args):
            for button_col in button_row:
                if isinstance(button_col, button):
                    self.add_item(button_col)
                elif isinstance(button_col, dict):
                    self.add_item(button(style=style, row=c, **button_col))
                elif isinstance(button_col, tuple):
                    selected, button_col = button_col
                    self.add_item(button(style=style, row=c, selected=selected, **button_col))
                else:
                    self.add_item(button(style=style, row=c, selected=button_col))


class ViewAuthor(BaseView):
    def __init__(self, ctx: StellaContext, *args: Any, **kwargs: Any):
        super().__init__(*args, **kwargs)
        self.context = ctx
        self.is_command = ctx.command is not None
        self.cooldown = commands.CooldownMapping.from_cooldown(1, 10, commands.BucketType.user)

    async def interaction_check(self, interaction: discord.Interaction) -> bool:
        """Only allowing the context author to interact with the view"""
        ctx = self.context
        author = ctx.author
        if await ctx.bot.is_owner(interaction.user):
            return True
        if interaction.user != author:
            bucket = self.cooldown.get_bucket(ctx.message)
            if not bucket.update_rate_limit():
                if self.is_command:
                    command = ctx.bot.get_command_signature(ctx, ctx.command)
                    content = f"Only `{author}` can use this. If you want to use it, use `{command}`"
                else:
                    content = f"Only `{author}` can use this."
                embed = StellaEmbed.to_error(description=content)
                await interaction.response.send_message(embed=embed, ephemeral=True)
            return False
        return True


class ViewIterationAuthor(ViewAuthor, ViewButtonIteration):
    pass


class MenuViewBase(ViewIterationAuthor):
    """A Base Menu + View combination for all interaction that combines those two.
        It requires a page_source and an optional menu that must derived from MenuViewInteractionBase"""
    def __init__(self, ctx: StellaContext, page_source: Type[ListPageInteractionBase], *args: Any,
                 message: Optional[discord.Message] = None,
                 menu: Optional[Type[MenuViewInteractionBase]] = MenuViewInteractionBase, **kwargs: Any):
        super().__init__(ctx, *args, **kwargs)
        if not inspect.isclass(page_source):
            raise Exception(f"'page_source' must be a class")
        if not issubclass(page_source, ListPageInteractionBase):
            raise Exception(f"'page_source' must subclass ListPageInteractionBase, not '{page_source}'")
        if not inspect.isclass(menu):
            raise Exception("'menu' must a class")
        if not issubclass(menu, MenuViewInteractionBase):
            raise Exception(f"'menu' must subclass MenuViewInteractionBase, not '{menu}'")

        self.message = message
        self._class_page_source = page_source
        self._class_menu = menu
        self.menu = None
        self.__prepare = False

    async def start(self, page_source: ListPageInteractionBase) -> None:
        """Starts the menu if it has not yet started"""
        if not self.__prepare:
            message = self.message
            self.menu = self._class_menu(self, page_source, message=message)
            await self.menu.start(self.context)
            await self.menu.show_page(0)
            self.__prepare = True

    async def update(self, button: discord.Button, interaction: discord.Interaction, data: Iterable[Any]) -> None:
        """Updates the view and menu, this method replace dataset that is bound to the menu,
            and changes it to a new page_source with a new dataset."""
        if self.message is None:
            self.message = interaction.message
        page_source = self._class_page_source(button, data, per_page=1)
        if not self.__prepare:
            await self.start(page_source)
        else:
            await self.menu.change_source(page_source)
        self.check_reactions(interaction)

    def check_reactions(self, interaction: discord.Interaction) -> None:
        """This method is responsible for adding reactions to the button for the menu to
            operate. This should only trigger once."""
        menu = self.menu
        if not menu._Menu__tasks:
            loop = self.menu.ctx.bot.loop
            menu._Menu__tasks.append(loop.create_task(menu._internal_loop()))
            current_react = [*map(str, interaction.message.reactions)]

            async def add_reactions_task():
                for emoji in menu.buttons:
                    if emoji not in current_react:
                        await interaction.message.add_reaction(emoji)
            menu._Menu__tasks.append(loop.create_task(add_reactions_task()))

    async def on_timeout(self) -> None:
        """After a timeout it should disable all the buttons"""
        bot = self.context.bot
        if self.message:
            return

        message = None
        for m_id, view in bot._connection._view_store._synced_message_views.items():
            if view is self:
                if m := bot.get_message(m_id):
                    message = m

        if message is None:
            return

        for b in self.children:
            b.disabled = True
        await message.edit(view=self)


class QueueView(CallbackView):
    class State(Enum):
        confirmed = "CONFIRMED"
        denied = "DENIED"

    def __init__(self, ctx: StellaContext, *respondents: Union[discord.Member, discord.User], delete_after: bool = False):
        super().__init__()
        self.ctx = ctx
        self.respondents = respondents
        self.delete_after = delete_after
        self.message = None
        self.accepted_respondents = []
        self.denied_respondents = []

    async def send(self, content: str, **kwargs: Any) -> List[Optional[Union[discord.Member, discord.User]]]:
        return await self.start(content=content, **kwargs)

    async def start(self, **kwargs) -> List[Optional[Union[discord.Member, discord.User]]]:
        self.message = await self.ctx.maybe_reply(view=self, **kwargs)
        await self.wait()
        return self.accepted_respondents

    async def on_member_respond(self, member: Union[discord.Member, discord.User],
                                interaction: discord.Interaction, response: State):
        pass

    async def handle_callback(self, callback: Callable, item: discord.ui.Button, interaction: discord.Interaction):
        await callback(interaction)
        summation = len(self.accepted_respondents) + len(self.denied_respondents)
        if summation == len(self.respondents):
            self.stop()

    @discord.ui.button(label="Confirm", style=discord.ButtonStyle.green)
    async def on_confirm(self, button: discord.ui.Button, interaction: discord.Interaction) -> None:
        for member in self.respondents:
            if member.id == getattr(interaction.user, "id", None):
                self.accepted_respondents.append(member)
                await self.on_member_respond(member, interaction, self.State.confirmed)
                break

    @discord.ui.button(label="Deny", style=discord.ButtonStyle.red)
    async def on_denied(self, button: discord.ui.Button, interaction: discord.Interaction) -> None:
        for member in self.respondents:
            if member.id == getattr(interaction.user, "id", None):
                self.denied_respondents.append(member)
                await self.on_member_respond(member, interaction, self.State.denied)
                break

    async def interaction_check(self, interaction: discord.Interaction) -> bool:
        uid = getattr(interaction.user, "id", None)
        if uid in [u.id for u in self.respondents]:
            return True

        users = ", ".join(map(str, self.respondents))
        await interaction.response.send_message(f"Sorry, only {users} can respond to this prompt.", ephemeral=True)

    async def on_stop(self):
        if self.message is None:
            return

        if self.delete_after:
            await self.message.delete(delay=0)
        else:
            for item in self.children:
                item.disabled = True

            await self.message.edit(view=self)


    def stop(self):
        self.ctx.bot.loop.create_task(self.on_stop())
        super().stop()



class ConfirmView(CallbackView):
    """ConfirmView literally handles confirmation where it asks the user at start() and returns a Tribool"""
<<<<<<< HEAD
    def __init__(self, ctx: StellaContext, *, to_respond: Optional[Union[discord.User, discord.Member]] = None,
                 delete_after: Optional[bool] = False, message_error: Optional[str] = None):
=======
    def __init__(self, ctx: StellaContext, *, to_respond: Optional[discord.User] = None, delete_after: bool = False, message_error=None):
>>>>>>> c8485b3c
        super().__init__()
        self.result = None
        self.message = None
        self.to_respond = to_respond or ctx.author
        self.context = ctx
        self.delete_after = delete_after
        self.message_error = message_error or "I'm waiting for your confirm response. You can't run another command."

    async def interaction_check(self, interaction: discord.Interaction) -> bool:
        if self.to_respond.id == getattr(interaction.user, "id", None):
            return True

        await interaction.response.send_message(f"Sorry, only {self.to_respond} can respond to this prompt.", ephemeral=True)

    async def handle_callback(self, callback, item, interaction):
        self.result = await callback(interaction)
        if not interaction.response.is_done():
            await interaction.response.defer()
        self.stop()

    async def send(self, content: str, **kwargs: Any) -> Optional[bool]:
        return await self.start(content=content, **kwargs)

    async def start(self, message: Optional[discord.Message] = None, **kwargs: Any) -> Optional[bool]:
        self.message = message or await self.context.reply(view=self, **kwargs)

        lock = UserLock(self.context.author, self.message_error)
        async with lock(self.context.bot):
            await self.wait()

        if not self.delete_after:
            for x in self.children:
                x.disabled = True
            coro = self.message.edit(view=self)
        else:
            coro = self.message.delete()

        with contextlib.suppress(discord.HTTPException):
            await coro
        return self.result

    async def confirmed(self, button: ui.Button, interaction: discord.Interaction):
        pass

    async def denied(self, button: ui.Button, interaction: discord.Interaction):
        pass

    @ui.button(emoji="<:checkmark:753619798021373974>", label="Confirm", style=discord.ButtonStyle.green)
    async def confirmed_action(self, button: ui.Button, interaction: discord.Interaction):
        await self.confirmed(button, interaction)
        return True

    @ui.button(emoji="<:crossmark:753620331851284480>", label="Cancel", style=discord.ButtonStyle.danger)
    async def denied_action(self, button: ui.Button, interaction: discord.Interaction):
        await self.denied(button, interaction)
        return False


class PromptView(ViewAuthor):
    """PromptView literally handles prompting where it asks the user at start() and returns a Tribool or a discord.Message"""
    def __init__(self, ctx: StellaContext, *, delete_after: Optional[bool] = False,
                 ori_interaction: Optional[discord.Interaction] = None, accept_values: Optional[Tuple[str, ...]] = (),
                 message_error=None, **kwargs: Any):
        super().__init__(ctx, **kwargs)
        self.result = None
        self.message = None
        self.delete_after = delete_after
        self.ori_interaction = ori_interaction
        self.author_respond = self.wait_for_message()
        self.accept_values = accept_values
        self.message_error = message_error or "I'm waiting for your response right now. Don't run another command."

    async def send(self, content: str, **kwargs: Any) -> Optional[Union[discord.Message, bool]]:
        return await self.start(content=content, **kwargs)

    async def start(self, message: Optional[discord.Message] = None, **kwargs: Any) -> Optional[Union[discord.Message, bool]]:
        self.message = message
        if self.message is None:
            if self.ori_interaction and kwargs.get("ephemeral"):
                await self.ori_interaction.response.send_message(**kwargs)
            else:
                reference = kwargs.pop("reference", self.context.message.to_reference())
                self.message = await self.context.send(view=self, reference=reference, **kwargs)

        task = asyncio.create_task(self.handle_message())
        lock = UserLock(self.context.author, self.message_error)
        async with lock(self.context.bot):
            await self.wait()
        task.cancel()
        if self.message is None:
            coro = discord.utils.maybe_coroutine(lambda: True)
        elif not self.delete_after:
            for x in self.children:
                x.disabled = True

            if self.result is None:
                coro = self.message.edit(content=f"{self.context.author} failed to response within {self.timeout:.0f} seconds.!",
                                         view=self)
            else:
                coro = self.message.edit(view=self)
        else:
            coro = self.message.delete()

        with contextlib.suppress(discord.HTTPException):
            await coro
        return self.result

    async def handle_message(self) -> None:
        bot = self.context.bot
        async for message in self.author_respond:
            value = None
            check_context = await bot.get_context(message)
            if not check_context.valid:
                value = await self.message_respond(message)
            await self.author_respond.asend(value)

    def invalid_response(self) -> str:
        return "Invalid Input. These are the accepted inputs: " + ", ".join(self.accept_values)

    async def message_respond(self, message: discord.Message) -> bool:
        """Actual interaction with user, override this method for a different behaviour."""
        result = True
        if self.accept_values:
            if message.content.casefold() not in self.accept_values:
                result = False
        return result

    async def denied(self, button: ui.Button, interaction: discord.Interaction) -> None:
        pass

    def predicate(self, message: discord.Message) -> bool:
        """Override this method to modify wait_for check behaviour."""
        context = self.context
        return message.author == context.author and message.channel == context.channel

    async def wait_for_message(self) -> AsyncGenerator[bool, discord.Message]:
        while True:
            try:
                message = await self.context.bot.wait_for("message", check=self.predicate, timeout=self.timeout)
                value = yield message
                self.reset_timeout()
                if value:
                    self.result = message
                    self.stop()
                    break
                if value is False:
                    error = self.invalid_response()
                    await message.reply(error, delete_after=60)
                yield
            except asyncio.TimeoutError:
                self.stop()

    @ui.button(emoji="<:crossmark:753620331851284480>", label="Cancel", style=discord.ButtonStyle.danger)
    async def denied_action(self, button: ui.Button, interaction: discord.Interaction):
        await self.denied(button, interaction)
        self.result = False
        self.stop()


class InteractionPages(BaseView, MenuBase):
    def __init__(self, source: ListPageInteractionBase, generate_page: Optional[bool] = False):
        super().__init__(timeout=120)
        self._source = source
        self._generate_page = generate_page
        self.ctx = None
        self.message = None
        self.current_page = 0
        self.current_button = None
        self.current_interaction = None
        self.cooldown = commands.CooldownMapping.from_cooldown(1, 10, commands.BucketType.user)
        self.prompter = None

    class PagePrompt(Modal):
        def __init__(self, view: InteractionPages):
            max_pages = view._source.get_max_pages()
            super().__init__(f"Pick a page from 1 to {max_pages}", custom_id=os.urandom(16).hex(), timeout=None)
            self.add_item(TextInput(label="Page Number", min_length=1, max_length=len(str(max_pages)), required=True))
            self.view = view
            self.max_pages = max_pages
            self.valid = False
            self.ctx = view.ctx

        async def interaction_check(self, interaction: discord.Interaction) -> Optional[bool]:
            # extra measures, there isn't a way for this to trigger.
            if interaction.user == self.ctx.author:
                return True

            await interaction.response.send_message("You can't fill up this modal.", ephemeral=True)

        async def callback(self, modal: ResponseModal, interaction: discord.Interaction):
            text = modal['Page Number']
            value = text.value.strip()
            if value.isdigit() and 0 < (page := int(value)) <= self.max_pages:
                await self.view.show_checked_page(page - 1)
                self.view.reset_timeout()
                return

            def send(content):
                return interaction.response.send_message(content, ephemeral=True)

            if not value.isdigit():
                if value.lower() == "cancel":
                    return

                await send(f"{value} is not a page number")
            else:
                await send(f"Please pick a number between 1 and {self.max_pages}. Not {value}")

    def stop(self):
        if self.prompter:
            self.prompter.stop()

        super().stop()

    def selecting_page(self, interaction):
        if self.prompter is None:
            self.prompter = self.PagePrompt(self)

        return self.prompter.prompt(interaction)

    async def start(self, ctx: StellaContext, /) -> None:
        self.ctx = ctx
        self.message = await self.send_initial_message(ctx, ctx.channel)

    def add_item(self, item: ui.Item) -> None:
        coro = copy(item.callback)
        item.callback = partial(self.handle_callback, coro)
        super().add_item(item)

    async def handle_callback(self, coro: Callable[[ui.Button, discord.Interaction], Coroutine[None, None, None]],
                              button: ui.Button, interaction: discord.Interaction, /) -> None:
        self.current_button = button
        self.current_interaction = interaction
        await coro(button, interaction)

    @ui.button(emoji='<:before_fast_check:754948796139569224>', style=discord.ButtonStyle.blurple)
    async def first_page(self, *_: Union[ui.Button, discord.Interaction]):
        await self.show_page(0)

    @ui.button(emoji='<:before_check:754948796487565332>', style=discord.ButtonStyle.blurple)
    async def before_page(self, *_: Union[ui.Button, discord.Interaction]):
        await self.show_checked_page(self.current_page - 1)

    @ui.button(emoji='<:stop_check:754948796365930517>', style=discord.ButtonStyle.blurple)
    async def stop_page(self, *_: Union[ui.Button, discord.Interaction]):
        self.stop()
        await self.message.delete(delay=0)

    @ui.button(emoji='<:next_check:754948796361736213>', style=discord.ButtonStyle.blurple)
    async def next_page(self, *_: Union[ui.Button, discord.Interaction]):
        await self.show_checked_page(self.current_page + 1)

    @ui.button(emoji='<:next_fast_check:754948796391227442>', style=discord.ButtonStyle.blurple)
    async def last_page(self, *_: Union[ui.Button, discord.Interaction]):
        await self.show_page(self._source.get_max_pages() - 1)

    @ui.button(label="Select Page", style=discord.ButtonStyle.gray)
    async def select_page(self, button, interaction):
        await self.selecting_page(interaction)

    async def _get_kwargs_from_page(self, page: Any) -> Dict[str, Any]:
        value = await super()._get_kwargs_from_page(page)
        self.format_view()
        if 'view' not in value:
            value.update({'view': self})
        value.update({'allowed_mentions': discord.AllowedMentions(replied_user=False)})
        return value

    def format_view(self) -> None:
        for i, b in enumerate(self.children):
            b.disabled = any(
                [self.current_page == 0 and i < 2, self.current_page == self._source.get_max_pages() - 1 and not i < 3]
            )

    async def interaction_check(self, interaction: discord.Interaction) -> bool:
        """Only allowing the context author to interact with the view"""
        ctx = self.ctx
        author = ctx.author
        if await ctx.bot.is_owner(interaction.user):
            return True
        if interaction.user != author:
            bucket = self.cooldown.get_bucket(ctx.message)
            if not bucket.update_rate_limit():
                command = ctx.bot.get_command_signature(ctx, ctx.command)
                content = f"Only `{author}` can use this menu. If you want to use it, use `{command}`"
                embed = StellaEmbed.to_error(description=content)
                await interaction.response.send_message(embed=embed, ephemeral=True)
            return False
        return True

    async def on_timeout(self) -> None:
        await self.message.delete(delay=0)


class PersistentRespondView(ui.View):
    def __init__(self, bot):
        super().__init__(timeout=None)
        self.bot = bot

    class ConfirmationView(ConfirmView):
        def __init__(self, ctx):
            super().__init__(ctx, delete_after=True)

        async def confirmed(self, button: ui.Button, interaction: discord.Interaction):
            await interaction.response.send_message("Message has been sent.", ephemeral=True)

        async def denied(self, button: ui.Button, interaction: discord.Interaction):
            msg = "Message was not sent, please click on Respond button again to respond."
            await interaction.response.send_message(msg, ephemeral=True)

    @ui.button(label="Respond", style=discord.ButtonStyle.primary, custom_id="persistent_report_reply")
    async def res_action(self, button: ui.Button, interaction: discord.Interaction):
        message = interaction.message
        bot = self.bot
        if bot.tester:
            return

        msg = await interaction.user.send("Please enter your message to respond. You have 60 seconds.")
        await self.clean_up(message)
        try:
            respond = await bot.wait_for("message", check=lambda m: m.channel.id == msg.channel.id, timeout=60)
        except asyncio.TimeoutError:
            await msg.edit(content="Timeout. Please click Respond if you want to respond again.", delete_after=60)
            return await message.edit(view=self)
        else:
            await msg.delete()
        ctx = await bot.get_context(respond)
        data = await self.get_interface_data(interaction)
        report_id = data["report_id"]
        destination = await self.get_destination(interaction, report_id)

        usure = f"Are you sure, you want to send this message to `{destination}`?"
        if await self.ConfirmationView(ctx).send(usure):
            # Send to the opposite person
            dm = await destination.create_dm()
            msg = dm.get_partial_message(data["message_id"])
            embed = StellaEmbed.default(ctx, title=f"Respond from {ctx.author}", description=respond.content)
            interface_msg = await msg.reply(embed=embed, view=self)

            query_insert = "INSERT INTO report_respond VALUES($1, $2, $3, $4, $5)"
            values = (report_id, respond.author.id, interface_msg.id, respond.id, respond.content)
            await bot.pool_pg.execute(query_insert, *values)
            await self.clean_up(message)
        else:
            await message.edit(view=self)

    @ui.button(label="End Report", style=discord.ButtonStyle.danger, custom_id="persistent_end_report")
    async def end_action(self, button: ui.Button, interaction: discord.Interaction):
        message = interaction.message
        bot = self.bot
        if bot.tester:
            return

        interaction_data = await self.get_interface_data(interaction)
        report_id = interaction_data["report_id"]
        # Update to database
        query = "UPDATE reports SET finish=True WHERE report_id=$1"
        await bot.pool_pg.execute(query, report_id)

        # Send to author
        desc_user = "You will no longer receive any respond nor able to respond."
        embed = StellaEmbed.to_error(title="End of Report", description=desc_user)
        channel = await interaction.user.create_dm()
        pmessage = channel.get_partial_message(message.id)
        await pmessage.reply(embed=embed)
        destination = await self.get_destination(interaction, report_id)

        # Send to the opposite person
        query_m = "SELECT message_id FROM report_respond WHERE interface_id=$1"
        data = await bot.pool_pg.fetchval(query_m, message.id, column='message_id')
        desc_opposite = f"{interaction.user} has ended the report."
        embed = StellaEmbed.to_error(title="End of Report", description=desc_opposite)

        dm = await destination.create_dm()
        msg = dm.get_partial_message(data)
        await msg.reply(embed=embed)
        await self.clean_up(message)

    async def get_destination(self, interaction, report_id):
        bot = self.bot
        stella = bot.stella
        if interaction.user == stella:
            report = await bot.pool_pg.fetchrow("SELECT user_id FROM reports WHERE report_id=$1", report_id)
            return bot.get_user(report["user_id"])
        return stella

    async def get_interface_data(self, interaction: discord.Interaction) -> Dict[str, int]:
        old_query = "SELECT report_id, interface_id, message_id FROM report_respond WHERE interface_id=$1"
        return await self.bot.pool_pg.fetchrow(old_query, interaction.message.id)

    async def clean_up(self, message: discord.Message) -> None:
        await message.edit(view=None)


command_cooldown = commands.CooldownMapping.from_cooldown(1, 5, commands.BucketType.user)


class ButtonView(ViewAuthor, CallbackView):
    @ui.button(label='Re-run', style=discord.ButtonStyle.blurple)
    async def on_run(self, button: ui.Button, interaction: discord.Interaction):
        if not (retry := command_cooldown.update_rate_limit(self.context.message)):
            await interaction.response.edit_message(view=None)
            new_message = await self.context.fetch_message(self.context.message.id)
            new_message._edited_timestamp = discord.utils.utcnow() # take account cooldown
            await self.context.reinvoke(message=new_message)
        else:
            raise commands.CommandOnCooldown(command_cooldown._cooldown, retry, command_cooldown._type)

    @ui.button(label='Delete', style=discord.ButtonStyle.danger)
    async def on_delete(self, button: ui.Button, interaction: discord.Interaction):
        await interaction.message.delete(delay=0)

    async def handle_callback(self, callback, button: ui.Button, interaction: discord.Interaction):
        try:
            await callback(interaction)
        except commands.CommandOnCooldown as cooldown:
            await interaction.response.send_message(
                content=f"Don't spam the button. You're on cooldown. Retry after: `{cooldown.retry_after:.2f}`",
                ephemeral=True
            )
        else:
            self.stop()<|MERGE_RESOLUTION|>--- conflicted
+++ resolved
@@ -9,12 +9,8 @@
 from copy import copy
 from enum import Enum
 from functools import partial
-<<<<<<< HEAD
-from typing import TYPE_CHECKING, Any, AsyncGenerator, Callable, Coroutine, Dict, Iterable, Optional, Tuple, Type, Union
-=======
-from typing import (TYPE_CHECKING, Any, AsyncGenerator, Callable, Coroutine,
-                    Dict, Iterable, Optional, Tuple, Type, Union, List)
->>>>>>> c8485b3c
+from typing import (TYPE_CHECKING, Any, AsyncGenerator, Callable, Coroutine, Dict, Iterable, List, Optional, Tuple, Type,
+                    Union)
 
 import discord
 
@@ -273,12 +269,8 @@
 
 class ConfirmView(CallbackView):
     """ConfirmView literally handles confirmation where it asks the user at start() and returns a Tribool"""
-<<<<<<< HEAD
     def __init__(self, ctx: StellaContext, *, to_respond: Optional[Union[discord.User, discord.Member]] = None,
-                 delete_after: Optional[bool] = False, message_error: Optional[str] = None):
-=======
-    def __init__(self, ctx: StellaContext, *, to_respond: Optional[discord.User] = None, delete_after: bool = False, message_error=None):
->>>>>>> c8485b3c
+                 delete_after: bool = False, message_error: Optional[str] = None):
         super().__init__()
         self.result = None
         self.message = None
