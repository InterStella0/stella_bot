--- conflicted
+++ resolved
@@ -9,7 +9,7 @@
 import time
 from os import environ
 from os.path import dirname, join
-from typing import List, Optional, Sequence, Union
+from typing import List, Optional, Union
 
 import asyncpg
 import discord
@@ -20,7 +20,6 @@
 from dotenv import load_dotenv
 
 from utils.buttons import PersistentRespondView
-<<<<<<< HEAD
 from utils.context_managers import UserLock
 from utils.decorators import event_check, in_executor, wait_ready
 from utils.ipc import StellaClient
@@ -28,9 +27,6 @@
 from utils.useful import (ListCall, StellaContext, call, count_python,
                           print_exception)
 
-=======
-from os import environ
->>>>>>> 961e7461
 dotenv_path = join(dirname(__file__), 'bot_settings.env')
 load_dotenv(dotenv_path)
 
